/*
 * Amazon FreeRTOS V1.4.7
 * Copyright (C) 2019 Amazon.com, Inc. or its affiliates.  All Rights Reserved.
 *
 * Permission is hereby granted, free of charge, to any person obtaining a copy of
 * this software and associated documentation files (the "Software"), to deal in
 * the Software without restriction, including without limitation the rights to
 * use, copy, modify, merge, publish, distribute, sublicense, and/or sell copies of
 * the Software, and to permit persons to whom the Software is furnished to do so,
 * subject to the following conditions:
 *
 * The above copyright notice and this permission notice shall be included in all
 * copies or substantial portions of the Software.
 *
 * THE SOFTWARE IS PROVIDED "AS IS", WITHOUT WARRANTY OF ANY KIND, EXPRESS OR
 * IMPLIED, INCLUDING BUT NOT LIMITED TO THE WARRANTIES OF MERCHANTABILITY, FITNESS
 * FOR A PARTICULAR PURPOSE AND NONINFRINGEMENT. IN NO EVENT SHALL THE AUTHORS OR
 * COPYRIGHT HOLDERS BE LIABLE FOR ANY CLAIM, DAMAGES OR OTHER LIABILITY, WHETHER
 * IN AN ACTION OF CONTRACT, TORT OR OTHERWISE, ARISING FROM, OUT OF OR IN
 * CONNECTION WITH THE SOFTWARE OR THE USE OR OTHER DEALINGS IN THE SOFTWARE.
 *
 * http://aws.amazon.com/freertos
 * http://www.FreeRTOS.org
 */

#ifndef _AWS_DEMO_CONFIG_H_
#define _AWS_DEMO_CONFIG_H_

/* To run a particular demo you need to define one of these.
 * Only one demo can be configured at a time
 *          CONFIG_MQTT_DEMO_ENABLED
 *          CONFIG_SHADOW_DEMO_ENABLED
 *          CONFIG_GREENGRASS_DISCOVERY_DEMO_ENABLED
 *          CONFIG_TCP_ECHO_CLIENT_DEMO_ENABLED
 *          CONFIG_DEFENDER_DEMO_ENABLED
 *          CONFIG_POSIX_DEMO_ENABLED
 *          CONFIG_OTA_UPDATE_DEMO_ENABLED
 *          CONFIG_HTTPS_SYNC_DOWNLOAD_DEMO_ENABLED
 *          CONFIG_HTTPS_ASYNC_DOWNLOAD_DEMO_ENABLED
 *
 *  These defines are used in iot_demo_runner.h for demo selection */

#define CONFIG_MQTT_DEMO_ENABLED

/* Default configuration for all demos. Individual demos can override these below */
#define democonfigDEMO_STACKSIZE                       ( configMINIMAL_STACK_SIZE * 20 )
#define democonfigDEMO_PRIORITY                        ( tskIDLE_PRIORITY + 5 )
#define democonfigNETWORK_TYPES                        ( AWSIOT_NETWORK_TYPE_WIFI )


#define democonfigSHADOW_DEMO_NUM_TASKS                ( 2 )
#define democonfigSHADOW_DEMO_TASK_STACK_SIZE          ( configMINIMAL_STACK_SIZE * 4 )
#define democonfigSHADOW_DEMO_TASK_PRIORITY            ( tskIDLE_PRIORITY + 1 )
#define shadowDemoUPDATE_TASK_STACK_SIZE               ( configMINIMAL_STACK_SIZE * 5 )

<<<<<<< HEAD
#define democonfigMQTT_ECHO_TLS_NEGOTIATION_TIMEOUT pdMS_TO_TICKS( 12000 )
#define democonfigMQTT_ECHO_TASK_PRIORITY           ( tskIDLE_PRIORITY )
=======
#define democonfigMQTT_ECHO_TLS_NEGOTIATION_TIMEOUT    pdMS_TO_TICKS( 12000 )
#define democonfigMQTT_ECHO_TASK_PRIORITY              ( tskIDLE_PRIORITY )
>>>>>>> b1470243


/* Number of sub pub tasks that connect to a broker that is not using TLS. */
#define democonfigMQTT_SUB_PUB_NUM_UNSECURE_TASKS         ( 0 )

/* Number of sub pub tasks that connect to a broker that is using TLS. */
#define democonfigMQTT_SUB_PUB_NUM_SECURE_TASKS           ( 1 )

/* IoT simple subscribe/publish example task parameters. */
#define democonfigMQTT_SUB_PUB_TASK_STACK_SIZE            ( configMINIMAL_STACK_SIZE * 5 )
#define democonfigMQTT_SUB_PUB_TASK_PRIORITY              ( tskIDLE_PRIORITY )

/* Greengrass discovery example task parameters. */
#define democonfigGREENGRASS_DISCOVERY_TASK_STACK_SIZE    ( configMINIMAL_STACK_SIZE * 22 )
#define democonfigGREENGRASS_DISCOVERY_TASK_PRIORITY      ( tskIDLE_PRIORITY )


/* Timeout used when performing MQTT operations that do not need extra time
 * to perform a TLS negotiation. */
#define democonfigMQTT_TIMEOUT                pdMS_TO_TICKS( 2500 )

/* Send AWS IoT MQTT traffic encrypted. */
#define democonfigMQTT_AGENT_CONNECT_FLAGS    ( mqttagentREQUIRE_TLS )

#endif /* _AWS_DEMO_CONFIG_H_ */<|MERGE_RESOLUTION|>--- conflicted
+++ resolved
@@ -53,13 +53,8 @@
 #define democonfigSHADOW_DEMO_TASK_PRIORITY            ( tskIDLE_PRIORITY + 1 )
 #define shadowDemoUPDATE_TASK_STACK_SIZE               ( configMINIMAL_STACK_SIZE * 5 )
 
-<<<<<<< HEAD
-#define democonfigMQTT_ECHO_TLS_NEGOTIATION_TIMEOUT pdMS_TO_TICKS( 12000 )
-#define democonfigMQTT_ECHO_TASK_PRIORITY           ( tskIDLE_PRIORITY )
-=======
 #define democonfigMQTT_ECHO_TLS_NEGOTIATION_TIMEOUT    pdMS_TO_TICKS( 12000 )
 #define democonfigMQTT_ECHO_TASK_PRIORITY              ( tskIDLE_PRIORITY )
->>>>>>> b1470243
 
 
 /* Number of sub pub tasks that connect to a broker that is not using TLS. */

/*
<<<<<<< HEAD
 * FreeRTOS PKCS #11 V1.0.3
=======
 * FreeRTOS PKCS #11 V1.1.0
>>>>>>> ae732b2e
 * Copyright (C) 2020 Amazon.com, Inc. or its affiliates.  All Rights Reserved.
 *
 * Permission is hereby granted, free of charge, to any person obtaining a copy of
 * this software and associated documentation files (the "Software"), to deal in
 * the Software without restriction, including without limitation the rights to
 * use, copy, modify, merge, publish, distribute, sublicense, and/or sell copies of
 * the Software, and to permit persons to whom the Software is furnished to do so,
 * subject to the following conditions:
 *
 * The above copyright notice and this permission notice shall be included in all
 * copies or substantial portions of the Software.
 *
 * THE SOFTWARE IS PROVIDED "AS IS", WITHOUT WARRANTY OF ANY KIND, EXPRESS OR
 * IMPLIED, INCLUDING BUT NOT LIMITED TO THE WARRANTIES OF MERCHANTABILITY, FITNESS
 * FOR A PARTICULAR PURPOSE AND NONINFRINGEMENT. IN NO EVENT SHALL THE AUTHORS OR
 * COPYRIGHT HOLDERS BE LIABLE FOR ANY CLAIM, DAMAGES OR OTHER LIABILITY, WHETHER
 * IN AN ACTION OF CONTRACT, TORT OR OTHERWISE, ARISING FROM, OUT OF OR IN
 * CONNECTION WITH THE SOFTWARE OR THE USE OR OTHER DEALINGS IN THE SOFTWARE.
 *
 * http://aws.amazon.com/freertos
 * http://www.FreeRTOS.org
 */

#ifndef _IOT_PKCS11_H_
#define _IOT_PKCS11_H_

#include <stdint.h>

#ifdef _WIN32
    #pragma pack(push, cryptoki, 1)
#endif

/**
<<<<<<< HEAD
=======
 * @file iot_pkcs11.h
 * @brief Wrapper functions for PKCS #11
 */

/**
>>>>>>> ae732b2e
 * @brief FreeRTOS PKCS#11 Interface.
 * The following definitions are required by the PKCS#11 standard public
 * headers.
 */

#define CK_PTR    *

#ifndef NULL_PTR

/**
 * @brief Null in case null is not already defined.
 */
    #define NULL_PTR    0
#endif

/**
 * @brief CK_DEFINE_FUNCTION is deprecated.  Implementations should use CK_DECLARE_FUNCTION
 * instead when possible.
 */
#define CK_DEFINE_FUNCTION( returnType, name )             returnType name

/**
 * @brief Macro for defining a PKCS #11 functions.
 *
 */
#define CK_DECLARE_FUNCTION( returnType, name )            returnType name

/**
 * @brief Macro for defining a PKCS #11 function pointers.
 *
 */
#define CK_DECLARE_FUNCTION_POINTER( returnType, name )    returnType( CK_PTR name )

/**
 * @brief Macro for defining a PKCS #11 callback functions.
 *
 */
#define CK_CALLBACK_FUNCTION( returnType, name )           returnType( CK_PTR name )

/**
 *   @brief Length of a SHA256 digest, in bytes.
 */
#define pkcs11SHA256_DIGEST_LENGTH           32UL

/**
 * @brief Length of a curve P-256 ECDSA signature, in bytes.
 * PKCS #11 EC signatures are represented as a 32-bit R followed
 * by a 32-bit S value, and not ASN.1 encoded.
 */
#define pkcs11ECDSA_P256_SIGNATURE_LENGTH    64UL

/**
 * @brief Key strength for elliptic-curve P-256.
 */
#define pkcs11ECDSA_P256_KEY_BITS            256UL

/**
 * @brief Public exponent for RSA.
 */
#define pkcs11RSA_PUBLIC_EXPONENT            { 0x01, 0x00, 0x01 }

/**
 * @brief The number of bits in the RSA-2048 modulus.
 *
 */
#define pkcs11RSA_2048_MODULUS_BITS          2048UL

/**
 * @brief Length of PKCS #11 signature for RSA 2048 key, in bytes.
 */
#define pkcs11RSA_2048_SIGNATURE_LENGTH      ( pkcs11RSA_2048_MODULUS_BITS / 8UL )

/**
 * @brief Length of RSA signature data before padding.
 *
 * This is calculated by adding the SHA-256 hash len (32) to the 19 bytes in
 * pkcs11STUFF_APPENDED_TO_RSA_SIG = 51 bytes total.
 */
#define pkcs11RSA_SIGNATURE_INPUT_LENGTH     51UL

/**
 * @brief Elliptic-curve object identifiers.
 * From https://tools.ietf.org/html/rfc6637#section-11.
 */
#define pkcs11ELLIPTIC_CURVE_NISTP256        "1.2.840.10045.3.1.7"

/**
 * @brief Maximum length of storage for PKCS #11 label, in bytes.
 */
#define pkcs11MAX_LABEL_LENGTH               32UL /* 31 characters + 1 null terminator. */

/**
 * @brief OID for curve P-256.
 */
#define pkcs11DER_ENCODED_OID_P256           { 0x06, 0x08, 0x2a, 0x86, 0x48, 0xce, 0x3d, 0x03, 0x01, 0x07 }


/**
 * @brief Set to 1 if importing private keys is supported.
 *
 * If private key import is not supported, this value should be defined 0 in aws_pkcs11_config.h
 */
#ifndef pkcs11configIMPORT_PRIVATE_KEYS_SUPPORTED
    #define pkcs11configIMPORT_PRIVATE_KEYS_SUPPORTED    1
#endif

/**
 * @brief RSA signature padding for interoperability between providing hashed messages
 * and providing hashed messages encoded with the digest information.
 *
 * The TLS connection for mbedTLS expects a hashed, but unpadded input,
 * and it appended message digest algorithm encoding.  However, the PKCS #11 sign
 * function either wants unhashed data which it will both hash and pad OR
 * as done in this workaround, we provide hashed data with padding appended.
 *
 * DigestInfo :: = SEQUENCE{
 *      digestAlgorithm DigestAlgorithmIdentifier,
 *      digest Digest }
 *
 * DigestAlgorithmIdentifier :: = AlgorithmIdentifier
 * Digest :: = OCTET STRING
 *
 * This is the DigestInfo sequence, digest algorithm, and the octet string/length
 * for the digest, without the actual digest itself.
 */
#define pkcs11STUFF_APPENDED_TO_RSA_SIG    { 0x30, 0x31, 0x30, 0x0d, 0x06, 0x09, 0x60, 0x86, 0x48, 0x01, 0x65, 0x03, 0x04, 0x02, 0x01, 0x05, 0x00, 0x04, 0x20 }

/* Bring in the public header. */

/* Undefine the macro for Keil Compiler to avoid conflict */
#if defined( __PASTE ) && defined( __CC_ARM )
    /* ARM RCVT stdint.h has a duplicate definition with PKCS #11. */
    #undef __PASTE
#endif

#include "pkcs11.h"

/** @brief Certificate Template
 * The object class must be the first attribute in the array.
 */
typedef struct PKCS11_CertificateTemplate
{
    CK_ATTRIBUTE xObjectClass;     /**< @brief CKA_CLASS, set to CKO_CERTIFICATE. */
    CK_ATTRIBUTE xSubject;         /**< @brief CKA_SUBJECT, this parameter is required by the PKCS #11 standard. */
    CK_ATTRIBUTE xCertificateType; /**< @brief CKA_CERTIFICATE_TYPE, set to CKC_X_509. */
    CK_ATTRIBUTE xValue;           /**< @brief CKA_VALUE, the DER byte array of the certificate contents. */
    CK_ATTRIBUTE xLabel;           /**< @brief CKA_LABEL. */
    CK_ATTRIBUTE xTokenObject;     /**< @brief CKA_TOKEN. */
} PKCS11_CertificateTemplate_t;

/*------------------------ PKCS #11 wrapper functions -------------------------*/

/**
 * @functions_page{pkcs11_iot,PKCS #11 Wrapper, PKCS #11 Wrapper}
 * @functions_brief{PKCS #11 Wrapper}
 * - @function_name{pkcs11_iot_function_xinitializepkcs11}
 * @function_brief{pkcs11_iot_function_xinitializepkcs11}
 * - @function_name{pkcs11_iot_function_xgetslotlist}
 * @function_brief{pkcs11_iot_function_xgetslotlist}
 * - @function_name{pkcs11_iot_function_xinitializepkcs11token}
 * @function_brief{pkcs11_iot_function_xinitializepkcs11token}
 * - @function_name{pkcs11_iot_function_xinitializepkcs11session}
 * @function_brief{pkcs11_iot_function_xinitializepkcs11session}
 * - @function_name{pkcs11_iot_function_xfindobjectwithlabelandclass}
 * @function_brief{pkcs11_iot_function_xfindobjectwithlabelandclass}
 * - @function_name{pkcs11_iot_function_vappendsha256algorithmidentifiersequence}
 * @function_brief{pkcs11_iot_function_vappendsha256algorithmidentifiersequence}
 */

/**
 * @function_page{xInitializePKCS11,pkcs11_iot,xinitializepkcs11}
 * @function_snippet{pkcs11_iot,xinitializepkcs11,this}
 * @copydoc xInitializePKCS11
 * @function_page{xGetSlotList,pkcs11_iot,xgetslotlist}
 * @function_snippet{pkcs11_iot,xgetslotlist,this}
 * @copydoc xGetSlotList
 * @function_page{xInitializePkcs11Token,pkcs11_iot,xinitializepkcs11token}
 * @function_snippet{pkcs11_iot,xinitializepkcs11token,this}
 * @copydoc xInitializePkcs11Token
 * @function_page{xInitializePkcs11Session,pkcs11_iot,xinitializepkcs11session}
 * @function_snippet{pkcs11_iot,xinitializepkcs11session,this}
 * @copydoc xInitializePkcs11Session
 * @function_page{xFindObjectWithLabelAndClass,pkcs11_iot,xfindobjectwithlabelandclass}
 * @function_snippet{pkcs11_iot,xfindobjectwithlabelandclass,this}
 * @copydoc xFindObjectWithLabelAndClass
 * @function_page{vAppendSHA256AlgorithmIdentifierSequence,pkcs11_iot,vappendsha256algorithmidentifiersequence}
 * @function_snippet{pkcs11_iot,vappendsha256algorithmidentifiersequence,this}
 * @copydoc vAppendSHA256AlgorithmIdentifierSequence
 */

/**
 * @brief Initializes a PKCS #11 session.
 *
 * @return CKR_OK if successful.
 * Else, see <a href="https://tiny.amazon.com/wtscrttv">PKCS #11 specification</a>
 * for more information.
 */
/* @[declare_pkcs11_iot_xinitializepkcs11] */
CK_RV xInitializePKCS11( void );
/* @[declare_pkcs11_iot_xinitializepkcs11] */

/**
 * @brief Get a list of available PKCS #11 slots.
 *
 * \note This function allocates memory for slots.
 * Freeing this memory is the responsibility of the caller.
 *
 *	\param[out] ppxSlotId       Pointer to slot list.  This slot list is
 *                              malloc'ed by the function and must be
 *                              freed by the caller.
 *  \param[out] pxSlotCount     Pointer to the number of slots found.
 *
 *  \return CKR_OK or PKCS #11 error code. (PKCS #11 error codes are positive).
 *
 */
/* @[declare_pkcs11_iot_xgetslotlist] */
CK_RV xGetSlotList( CK_SLOT_ID ** ppxSlotId,
                    CK_ULONG * pxSlotCount );
/* @[declare_pkcs11_iot_xgetslotlist] */

/**
 * \brief Initializes the PKCS #11 module and opens a session.
 *
 * \param[out]     pxSession   Pointer to the PKCS #11 session handle
 *                             that is created by this function.
 *
 * \return  CKR_OK upon success.  PKCS #11 error code on failure.
 *          Note that PKCS #11 error codes are positive.
 */
/* @[declare_pkcs11_iot_xinitializepkcs11session] */
CK_RV xInitializePkcs11Session( CK_SESSION_HANDLE * pxSession );
/* @[declare_pkcs11_iot_xinitializepkcs11session] */

/**
 *  \brief Initializes a PKCS #11 module and token.
 *
 *  \return CKR_OK upon success.  PKCS #11 error code on failure.
 *          Note that PKCS #11 error codes are positive.
 */
/* @[declare_pkcs11_iot_xinitializepkcs11token] */
CK_RV xInitializePkcs11Token( void );
/* @[declare_pkcs11_iot_xinitializepkcs11token] */

/**
 * \brief Searches for an object with a matching label and class provided.
 *
 *   \param[in]  xSession       An open PKCS #11 session.
 *   \param[in]  pcLabelName    A pointer to the object's label (CKA_LABEL).
 *   \param[in]  xClass         The class (CKA_CLASS) of the object.
 *                              ex: CKO_PUBLIC_KEY, CKO_PRIVATE_KEY, CKO_CERTIFICATE
 *   \param[out] pxHandle       Pointer to the location where the handle of
 *                              the found object should be placed.
 *
 * \note If no matching object is found, pxHandle will point
 * to an object with handle 0 (Invalid Object Handle).
 *
 * \note This function assumes that there is only one
 * object that meets the CLASS/LABEL criteria.
 */
/* @[declare_pkcs11_iot_xfindobjectwithlabelandclass] */
CK_RV xFindObjectWithLabelAndClass( CK_SESSION_HANDLE xSession,
                                    char * pcLabelName,
                                    CK_OBJECT_CLASS xClass,
                                    CK_OBJECT_HANDLE_PTR pxHandle );
/* @[declare_pkcs11_iot_xfindobjectwithlabelandclass] */

/**
 * \brief Appends digest algorithm sequence to SHA-256 hash for RSA signatures
 *
 * This function pre-appends the digest algorithm identifier to the SHA-256
 * hash of a message.
 *
 * DigestInfo :: = SEQUENCE{
 *      digestAlgorithm DigestAlgorithmIdentifier,
 *      digest Digest }
 *
 * \param[in] puc32ByteHashedMessage     A 32-byte buffer containing the SHA-256
 *                                      hash of the data to be signed.
 * \param[out] puc51ByteHashOidBuffer    A 51-byte output buffer containing the
 *                                      DigestInfo structure.  This memory
 *                                      must be allocated by the caller.
 *
 * \return CKR_OK if successful, CKR_ARGUMENTS_BAD if NULL pointer passed in.
 *
 */
/* @[declare_pkcs11_iot_vappendsha256algorithmidentifiersequence] */
CK_RV vAppendSHA256AlgorithmIdentifierSequence( const uint8_t * puc32ByteHashedMessage,
                                                uint8_t * puc51ByteHashOidBuffer );
/* @[declare_pkcs11_iot_vappendsha256algorithmidentifiersequence] */

#ifdef _WIN32
    #pragma pack(pop, cryptoki)
#endif

#endif /* ifndef _IOT_PKCS11_H_ */<|MERGE_RESOLUTION|>--- conflicted
+++ resolved
@@ -1,9 +1,5 @@
 /*
-<<<<<<< HEAD
- * FreeRTOS PKCS #11 V1.0.3
-=======
  * FreeRTOS PKCS #11 V1.1.0
->>>>>>> ae732b2e
  * Copyright (C) 2020 Amazon.com, Inc. or its affiliates.  All Rights Reserved.
  *
  * Permission is hereby granted, free of charge, to any person obtaining a copy of
@@ -37,14 +33,11 @@
 #endif
 
 /**
-<<<<<<< HEAD
-=======
  * @file iot_pkcs11.h
  * @brief Wrapper functions for PKCS #11
  */
 
 /**
->>>>>>> ae732b2e
  * @brief FreeRTOS PKCS#11 Interface.
  * The following definitions are required by the PKCS#11 standard public
  * headers.

--- conflicted
+++ resolved
@@ -1633,7 +1633,7 @@
                                             ( void ) prvSetImageStateWithReason( eOTA_ImageState_Rejected, kOTA_Err_ImageStateMismatch );
                                             ( void ) prvResetDevice(); /* Ignore return code since there's nothing we can do if we can't force reset. */
                                         }
-									}
+                                    }
                                     else
                                     {
 										/* If the job context returned NULL and the image state is not in the self_test state,
@@ -1642,7 +1642,7 @@
 										 * If there is a valid job id, then a job status update will be sent.
 										 */
 										( void ) prvSetImageStateWithReason( eOTA_ImageState_Aborted, kOTA_Err_JobParserError );
-									}
+                                }
                                 }
                                 else
                                 {
@@ -1705,20 +1705,17 @@
                                         }
                                     }
                                     else
-<<<<<<< HEAD
-                                    { /* We're actively receiving a file so update the job status as needed. */
-=======
                                     {
                                         if( xResult == eIngest_Result_Accepted_Continue )
                                         {
                                             /* We're actively receiving a file so update the job status as needed. */
->>>>>>> 84b57c5f
                                             /* First reset the momentum counter since we received a good block. */
                                             C->ulRequestMomentum = 0;
                                             prvUpdateJobStatus( C, eJobStatus_InProgress, ( int32_t ) eJobReason_Receiving, ( int32_t ) NULL );
                                         }
                                     }
                                 }
+                            }
                             else
                             {
                                 /* Ignore unknown message types. */

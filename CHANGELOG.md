<<<<<<< HEAD
# Change Log for FreeRTOS
=======
# Change Log
This repository contains the `FreeRTOS AWS Reference Integrations`, which are pre-integrated FreeRTOS projects that demonstrate connectivity with AWS IoT.  The repository contains projects for many different microcontroller evaluation boards.

## 202007.00 July 2020

### New Features

#### Over the Air Update V1.2.0

- Updated the over-the-air (OTA) agent with the ability to pause and resume an in-progress update.
- Updated the OTA demo to demonstrate how to suspend an in-progress OTA update should the MQTT connection disconnect, then resume the same update when the MQTT connection reconnects. In line with best practice, the reconnect logic uses an exponential backoff and jitter algorithm to prevent the MQTT server getting overwhelmed with connection requests if a fleet of devices get disconnected and then attempt to reconnect at the same time.
- For testing purposes only, it is now possible to use the OTA agent to downgrade a version number or revert to an older version.  This new functionality is disabled by default.

#### New Board: Cypress PSoC 64 Standard Secure AWS Wi-Fi Bluetooth Pioneer Kit 
- New Board: The <b>Cypress PSoC 64</b> board is now qualified with FreeRTOS.

#### New Board: ESP32-WROOM-32SE

- New Board: <b>ESP32-WROOM-32SE</b> is now available in the FreeRTOS Console.

### Updates

#### FreeRTOS+POSIX Utils V1.2.0

- Update the UTILS_TimespecAdd utility function to support both signed and unsigned definitions of `struct timespec.tv_sec`. (Some implementations use unsigned definition of `struct timespec.tv_sec` to address the *2038* problem on 32-bit systems. ) This change is backwards compatible.

#### MQTT Client Library V2.2.0

- Improved the Keep-Alive mechanism: The MQTT library will not send PING requests when connection is not idle, which fixes a disconnect issue during OTA. In prior versions, MQTT would sometimes disconnect during OTA due to timeouts for server PING response.
- Bug fix for Keep-Alive interval: The MQTT library was incorrectly sending PING requests at intervals greater than the keep alive period sent in the CONNECT request. This change fixes the problem.

#### Secure Sockets LwIP V1.2.0

- Fix invalid memory access - ss_ctx_t context is shared and sent to a user callback. If the socket is closed and subsequently freed during callback execution, the callback can potentially access the invalid context.
- Fix two separate issues for potential invalid memory access; at one place by validating socket handle before de-referencing, and at another place by freeing memory only if it had been previously allocated.

#### PKCS#11 V2.1.0

- Added doxygen to various PKCS #11 files.
- Added improved logging for mbed TLS  return codes in iot_pkcs11_mbedtls.c. 

#### Bluetooth Low Energy (BLE) Hardware Abstraction Library (HAL) V5.0.0

- Change status parameter type for GATT Client callbacks to match Bluetooth 5.0.
- Add pxMultiAdvSetInstRawData API to set raw advertisement data for multi-advertisement instances.
- Mark pxBondedCb callback and ucTimeout variables as deprecated.

#### Bluetooth Low Energy Management Library V2.1.0

- Added new API IotBle_SetDeviceName() to set the BLE device name at runtime.
- Fixed IotBle_On() and IotBle_Off() APIs.
- Accommodate larger-than-expected writes to RXLargeMesg Gatt characteristic.

#### FreeRTOS+TCP V2.3.0

- Added ability to cache multiple IP addresses per DNS entry.
- Defensive security improvements: 
    - In compliance with the UDP protocol specification, prior versions of FreeRTOS+TCP accepted UDP packets that had their checksum set to 0. FreeRTOS+TCP V2.3.0 adds a new configuration parameter, `ipconfigUDP_PASS_ZERO_CHECKSUM_PACKETS`, that enables users to opt to drop UDP packets that have their checksum set to 0. **Note:** This new setting defaults to 0, so it defaults to dropping UDP packets that have their checksum set to 0.
    - Prior versions of FreeRTOS+TCP accept IP packets that contain IP options, although those options are not processed. FreeRTOS+TCP V2.3.0 adds a new configuration parameter, `ipconfigIP_PASS_PACKETS_WITH_IP_OPTIONS`, that enables users to opt to drop IP packets that contain IP options.
    - Setting configuration parameter, `ipconfigDRIVER_INCLUDED_RX_IP_CHECKSUM`, to 1 offloads IP checksum and length checking to the hardware. From FreeRTOS+TCP V2.3.0, the length is checked in software even when it has already been checked in hardware.

#### Mbed TLS v2.16.7

- Upgraded the version of Mbed TLS to v2.16.7.
- Replaced copy of Mbed TLS with a submodule reference to the official [Mbed TLS GitHub repository](https://github.com/ARMmbed/mbedtls/tree/mbedtls-2.16.7).

#### Over the Air Update V1.2.0

- Fixed an issue encountered when an OTA job is force cancelled while the related download is in progress. It was caused due to the self-start timer starting after the OTA job document is received. The fix starts the self-start timer when the OTA agent on the device starts.  

#### Espressif

- Support OTA via HTTP over the BLE channel for ESP32 (when SPIRAM is enabled).
- Added ESP-IDF component for WiFi provisioning in SoftAP mode. This allows provisioning devices with Wi-Fi credentials via a web-server running on the device and a provisioning mobile application.  This mode requires the use of lwIP as the networking stack. 
- Replaced ESP-IDF code to be a submodule pointer to the official ESP-IDF repository.
- Updated LwIP as the default networking stack. 
>>>>>>> ae732b2e

## 202002.00 2/18/2020

### New Features

#### FreeRTOS kernel V10.3.0
- Includes FreeRTOS kernel V10.3.0
- Additional details can be found here: https://github.com/FreeRTOS/FreeRTOS-Kernel/blob/V10.3.0-kernel-only/History.txt

#### Product Name Change
- The name 'Amazon FreeRTOS' has been changed to 'FreeRTOS'
- The name 'Amazon FreeRTOS Qualification (AFQ)' has been changed to 'Device Qualification Program for FreeRTOS'
- Changes were applied only to comments and headers

### Updates
### Cmake
- Fix a dependency parsing bug in CMake

## 201912.00 12/17/2019

### New Features

#### Over the Air Update V1.1.0
- Refactor OTA agent and separate data transfer and control interface.
- Support OTA data transfer over HTTP.

#### Common I/O Library V0.1.0
- A preview of Common I/O library is included.
- Common I/O library provides a set of standard APIs, across supported reference boards, for accessing common devices.
- This preview supports UART, SPI and I2C. Support for other peripherals will follow.

### Updates
#### lwIP
- Enable lwIP full duplex feature
    - The same socket may be used by multiple tasks concurrently
- lwIP is now a submodule from https://github.com/lwip-tcpip/lwip.git

#### Ethernet Support on Nuvoton NuMaker-IoT-M487
- Ethernet is now available for Nuvoton NuMaker-IoT-M487.
- Either Wi-Fi or Ethernet can be enabled exclusively.

#### HTTPS Client Library V1.1.1
- Documentation updates and additional debug logging.

#### Greengrass Discovery V2.0.0
- Remove demo configuration dependency from library files.
- Update demonstration code to use MQTT V2 APIs.

#### Bluetooth Low Energy V4.0.0
- HAL modification to replace bonded callback with pairing state change callback.
- HAL modification to change to 16-bit value for advertisement duration.

## 201910.00 10/29/2019

### New Features
#### New Board: Infineon XMC4800 IoT Connectivity Kit with OPTIGA Trust X
- The Infineon XMC4800 IoT Connectivity Kit with OPTIGA Trust X secure element is now qualified for Amazon FreeRTOS.

#### New Board: Microchip ATECC608A with Windows Simulator
- The Microchip ATECC608A secure element with Windows Simulator is now qualified for Amazon FreeRTOS.

#### Defender Client Library V3.0.0
- Defender Library API change to shared MQTT connection.
- Demonstration code for Defender Library updated to show use of shared connection.

#### HTTPS Client Library V1.1.0
- Upload support with HTTP methods PUT and POST is now available in the HTTPS Client Library.
- Demonstration code with PUT and POST methods are now available in demos/https.

#### SoftHSMv2 port for PKCS #11
- A port for SoftHSMv2, a third-party open-source implementation of PKCS #11, has been provided for use with the Windows Simulator project for Amazon FreeRTOS.
- The purpose of the SoftHSMv2 port is to allow ad hoc interoperability testing with an independent implementation of the PKCS #11 standard.

#### CMake Builds
- CMake build is now supported for Nordic nRF52840 DK Development kit.

### Updates
#### FreeRTOS Kernel
- FreeRTOS kernel is now a submodule from https://github.com/FreeRTOS/FreeRTOS-Kernel.git

#### HTTP Parser
- Add nodejs/http_parser as a submodule in place of copied-over files.

#### Unity
- Add ThrowTheSwitch/Unity as a submodule in place of copied-over files.

#### PKCS #11
- Update the PKCS #11 third-party headers to be the latest from OASIS (version 2.40 Plus Errata 01).
- Add PKCS #11 as a submodule.

#### Bluetooth Low Energy
- ESP32 board supports NIMBLE as the default underlying stack for Bluetooth Low Energy.
- Contains bug fixes and enhancements in ESP NIMBLE stack.
- Contains bug fixes in ESP Bluedroid stack.

#### Marvell SDK Update
- Marvell SDK now updated to R8 P2 (v1.2.r8.p2)

#### Bluetooth Low Energy
- ESP32 board supports NIMBLE as the default underlying stack for Bluetooth Low Energy.
- Contains bug fixes and enhancements in ESP NIMBLE stack.
- Contains bug fixes in ESP Bluedroid stack.

## 201908.00 08/26/2019

### New Features
#### New Board:Nuvoton NuMaker-IoT-M487
- Nuvoton NuMaker-IoT-M487 is now qualified for Amazon FreeRTOS.
- Disclaimer on RNG: The random number generation solution in this port is for demonstration purposes only.

#### FreeRTOS Kernel V10.2.1
- Kernel version for Amazon FreeRTOS is updated to V10.2.1.
- Add ARM Cortex-M23 (ARMv8-M) GCC/ARMclang and IAR ports.
- Add support to automatically switch between 32-bit and 64-bit cores to RISC-V port.

#### HTTPS Client Library V1.0.0
- The HTTPS Client library for Amazon FreeRTOS supports the HTTP/1.1 protocol over TLS.
- The current request methods supported are GET and HEAD.
- Examples demonstrate downloading a file from S3 using GET with a pre-signed URL.

### Updates
#### PKCS #11
- Update the Amazon FreeRTOS mbedTLS-based PKCS #11 implementation, tests, demos, and PKCS #11 consuming libraries for compliance with standard.
- Add PKCS #11 wrapper functions for easy use of commonly grouped PKCS #11 calls.

#### Demo specific stack size and priority
- Make stack size and priority to be demo specific. In current release all demos have same stack size and priority. This change will make stack size and priority configurable for each demo. Demo can use default stack size/ priority or define its own.
#### Ethernet for Microchip Curiosity PIC32MZEF
- Update Microchip Curiosity PIC32MZEF project and configuration files to support Ethernet connectivty. Developers must define PIC32_USE_ETHERNET at the project level to use Ethernet instead of Wi-Fi.
#### lwIP 2.1.2
- Update lwIP to version 2.1.2, and change existing ports as necessary.

### Test Updates
- Remove elliptic curve tests from "quarantine" test group and add them back to the TLS test group.

#### AWS OTA Agent
- OTA Callback changes for custom and secondary processor jobs. Modifying the OTA Agent to use callback structure instead of directly calling PAL functions. This allows users to pass in custom callbacks for the PAL functions.

## 201906.00 Major 06/17/2019
### Release Versioning
- Move Amazon FreeRTOS to a new versioning scheme (YYYYMM.NN [optional "Major" tag]), while retaining semantic versioning (x.y.z) used for individual libraries within Amazon FreeRTOS. This release contains multiple major version updates for individual libraries. See below for details.

### Folder Structure
- Update folder structure to provide a cleaner separation between FreeRTOS kernel, standard libraries, AWS libraries, platform-specific ports and 3rd party libraries. Customers upgrading from earlier versions will need to update their project files.

### New Features
#### Bluetooth Low Energy Management Library V1.0.0
- Bluetooth Low Energy management API for GAP and GATT services, with support for
    - Bluetooth Low Energy v4.2 and above.
    - Device discovery, notifications and indications.
    - Creating, starting, stopping, and deleting GATT services.
    - “Just Works” and “Secure Connections - Numeric Comparison” connection methods.
- Companion device SDK 1.0.0 release for
    - Android https://github.com/aws/amazon-freertos-ble-android-sdk/
    - iOS https://github.com/aws/amazon-freertos-ble-ios-sdk/
- GATT services for
    - Device information.
    - Wi-Fi credentials provisioning.
    - MQTT-over-Bluetooth Low Energy through Android or iOS device proxy to support.
        - OTA and Device Shadow functionality.

#### MQTT Library V2.0.0, Device Shadow Library V2.0.0, and Device Defender Library V2.0.0
- Enable consistent re-use pattern of one single connection across all libraries.
- Add support for MQTT 3.1.1 standard features.
    - Last Will and Testament.
    - QoS1 with randomized retry logic.
    - Persistent sessions.
- Add programming model revisions to enable.
    - Fully non-blocking programming model.
    - Per-operation user callback.
    - Fully dynamic or fully static memory management.
    - Full support for Bluetooth Low Energy transport as well as TCP/IP.
    - Re-implementable abstraction layer to allow port on any network stacks.
    - Standard, configurable logging mechanism.
- Extend Device Defender support to additional development boards. Current set of metrics now available on all development boards that implement Secure Sockets abstraction.

#### Task Pool library V1.0.0
- Task (Thread) pool library for asynchronous processing.

#### Atomic Operations Library V1.0.0
- Add library for atomic operations support.

### Updates
#### Wi-Fi Management Library V1.0.3
- Add new API ```WIFI_RegisterNetworkStateChangeEventCallback``` to allow application notifications for Wi-Fi state transitions.

#### CMake Builds
- Extend the ability to build projects using CMake in addition to providing IDE project files. CMake files are now available for the following development boards:
    - Espressif ESP32-DevKitC
    - Espressif ESP-WROVER-KIT
    - Infineon XMC4800 IoT Connectivity Kit
    - Marvell MW320 AWS IoT Starter Kit
    - Marvell MW322 AWS IoT Starter Kit
    - Microchip Curiosity PIC32MZEF Bundle
    - STMicroelectronicsSTM32L4 Discovery Kit IoT Node
    - Texas Instruments CC3220SF-LAUNCHXL
    - Microsoft Windows Simulator

### Updates
- mbedTLS library is upgraded to version 2.16.0.
- ESP-IDF version is upgraded to 3.1.3.
- Update demo projects for cleaner separation of platform specific code.
- Documentation update.

## V1.4.8 05/21/2019
### New Features
#### New Boards: Marvell MW320 and MW322
- Marvell boards MW320 and MW322 are now qualified for Amazon FreeRTOS.
- Disclaimer on RNG: The random number generation solution in this port is for demonstration purposes only.

#### FreeRTOS Kernel V10.2.0
- Kernel version for Amazon FreeRTOS is updated to V10.2.0.
- Add Support for RISC-V.
- Include pre-existing ARM Cortex-M33 (ARMv8-M) GCC/ARMclang and IAR ports.

### Updates

#### Greengrass Discovery V1.0.4
- Include C runtime header for snprintf.
- Sanity check the number of bytes written.
- Thing name can be a non-string literal.

#### MQTT Agent V1.1.5
- Set the socket to block on sends with a timeout in prvSetupConnection.

#### Secure Sockets for FreeRTOS+TCP V1.1.6
- ulApplicationGetNextSequenceNumber is now thread safe without stopping the scheduler.
- Leave the scheduler running during PKCS #11 calls.

#### Wi-Fi for ESP32-DevKitC ESP-WROVER-KIT V1.0.2
- lib/wifi: fix issue with WiFi configuration for non-null strings, and fix scanning failure under certain disconnect scenarios.
- ib/FreeRTOS-Plus-TCP: do not send eNetworkDownEvent to stack if interface is already down.
- mbedtls: configurable options for controlling dynamic memory allocations.
- lib/third_party: update ESP-IDF to latest v3.1.3 release.
- NetworkInterface: check interface state before sending packets to WiFi driver.
- Fix WIFI_GetMac returning wrong mac address.

#### PKCS #11 PAL for Cypress CYW943907AEVAL1F development kit V1.0.1
- Fix Cypress build error with IDE.

#### PKCS #11 PAL for Cypress CYW954907AEVAL1F development kit V1.0.1
- Fix Cypress build error with  IDE.

#### FreeRTOS+TCP V2.0.11
- Make RST packet handling more robust.
- Make TCP window high and low watermark thresholds runtime configurable.
- Fix parsing of the last option in a DHCP response packet.
- Fix TCP window size calculation.
- Allow the DNS cache to be programmatically cleared.
- Free the memory allocated by the pcap_compile routine in the WinPCap network interface module.

#### Shadow V1.0.6
- Add a debug message in the event that JSMN runs out of memory trying to parse JSON.
- Print a debug message for any JSMN error, not just 'JSMN_ERROR_NOMEM'.

#### PKCS #11 PAL for Windows Simulator V1.0.4
- Update to permit multithreaded read from object storage.

#### OTA Agent V1.0.2
- Update documentation.

#### TLS V1.1.4
- TLS_Send now handles the error condition when space is not avaiable.
- Convert errors in TLS wrapper to negative error codes.

#### Curiosity PIC32MZEF Linker Update for XC32 Compiler
- The latest XC32 compiler (version 2.15) does not allow multiple definitions by default. Explicitly enabling multiple definitions in aws_tests and aws_demos projects for now.

## V1.4.7 02/18/2019
### New Features
### New Boards: Cypress CYW43907 and CYW54907
- Cypress boards CYW54907 and CYW43907 are now qualified for Amazon FreeRTOS.

#### FreeRTOS Kernel V10.1.1
- Kernel version for Amazon FreeRTOS is updated to 10.1.1.
- Update all object handles (TaskHandle_t, QueueHandle_t, etc.) to be unique types instead of void pointers, improving type safety.
- Add Xtensa port.
- Update to the latest trace recorder code.
- Update lint checked MISRA compliance to use the latest MISRA standard.
- Add configUSE_POSIX_ERRNO to enable per task POSIX style errno functionality.

### Updates

#### FreeRTOS+POSIX V1.0.3
- Use stack based alloaction for POSIX types. Stack based allocation will reduce heap fragmentation.
- Fixed potential overflow in Posix timespec utils.
- Stopped Posix timer spawnning thread every time it is invoked.
- Unlock and update owner atomically, while unlocking mutex.

#### MQTT Agent V1.1.4
- Bug fix: MQTT agent tries to setup a connection with the MQTT broker when the socket does not exist.

####  Upgrading ESP-IDF to 3.1.1
- ESP-IDF upgraded to 3.1.1.

#### OTA PAL for Curiosity PIC32MZEF V1.0.3
- Rename variables to comply with style guidelines.

#### OTA PAL for Windows Simulator V1.0.2
- Rename variables to comply with style guidelines.

#### OTA PAL for CC3220SF-LAUNCHXL V1.0.1
- Rename variables to comply with style guidelines.

#### OTA Agent V1.0.1
- Rename variables to comply with style guidelines.

#### PKCS #11 PAL for Cypress CYW943907AEVAL1F development kit V1.0.0
- Added as part of Cypress CYW43907 board port.
- Note that the random number generation solution in this port is provided for demonstration purposes only. See the comment in lib/pkcs11/portable/cypress/CYW943907AEVAL1F/hw_poll.c.

#### PKCS #11 PAL for Cypress CYW954907AEVAL1F development kit V1.0.0
- Added as part of Cypress CYW54907 board port.
- Note that the random number generation solution in this port is provided for demonstration purposes only. See the comment in lib/pkcs11/portable/cypress/CYW954907AEVAL1F/hw_poll.c

#### PKCS #11 PAL for ESP32-DevKitC ESP-WROVER-KIT V1.0.2
- Updated as part of Updrade to ESP-IDF to 3.1.1.

#### mbedTLS-based PKCS#11 V1.0.7
- Bug Fix: Multi-threaded use of PKCS #11 Sign/Verify could cause key corruption.

#### Wi-Fi for Cypress CYW943907AEVAL1F development kit V1.0.0
- Added as part of Cypress CYW43907 board port.

#### Wi-Fi for Cypress CYW954907AEVAL1F development kit V1.0.0
- Added as part of Cypress CYW54907 board port.

#### Wi-Fi for ESP32-DevKitC ESP-WROVER-KIT V1.0.1
- Update as part of Updrade to ESP-IDF to 3.1.1.

#### Wi-Fi for LPC54018 IoT Module V1.0.3
- Bug fix: Update WIFI init API to return success if WIFI module was already successfully initialized.
- Bug fix: Update WIFI AP connection API for NXP to check if DHCP was successful.

## V1.4.6 12/27/2018
### New Features

#### New Board: Renesas Starter Kit+ for RX65N-2MB
The Renesas Starter Kit+ for RX65N-2MB is now qualified for Amazon FreeRTOS. This port updates the PKCS #11 portable layer, demo projects, and tests.

### Updates

#### FreeRTOS+POSIX V1.0.2
- Improvement to reduce the size of a pthread object and make the object user allocatable from stack.

#### FreeRTOS+TCP V2.0.10
- Add FreeRTOS+TCP support for the Renesas Starter Kit+ for RX65N-2MB.

#### FreeRTOS Kernel V10.0.1
- Add FreeRTOS Kernel support for the Renesas Starter Kit+ for RX65N-2MB.

#### PKCS #11 PAL for MT7697Hx-Dev-Kit V1.0.1
- Update license information.

#### PKCS #11 PAL for Renesas Starter Kit+ for RX65N-2MB V1.0.0
- Add PKCS #11 support for the Renesas Starter Kit+ for RX65N-2MB.
- Note that the random number generation solution in this port is provided for demonstration purposes only. See the comment in lib/third_party/mcu_vendor/renesas/amazon_freertos_common/entropy_hardware_poll.c for more information.

#### Wi-Fi for MT7697Hx-Dev-Kit V1.0.1
- Update license information.

## V1.4.5 12/13/2018
### New Features

#### New Board: MediaTek MT7697Hx-Dev-Kit
The MediaTek MT7697 System on Chip (SoC) is now qualified for Amazon FreeRTOS. You can take advantage of Amazon FreeRTOS features and benefits using the MediaTek MT7697Hx Development Kit available from MediaTek Labs.  This development board contains the MT7697 SoC, which includes an Arm Cortex-M4 MCU, low power 1T1R 802.11 b/g/n Wi-Fi, Bluetooth 4.2 subsystem and power management unit.

#### lwIP Support
Amazon FreeRTOS support for the MediaTek MT7697Hx-Dev-Kit includes for the first time support for the Lightweight TCP / IP network stack (lwIP). This flexibility will support customer choice in identifying the best TCP stack solution for IoT devices.

### Updates

#### FreeRTOS+TCP V2.0.9
- Update to flush ARP cache when then network is down.

#### mbedTLS-based PKCS#11 V1.0.6
- Delete extra include headers.

#### PKCS #11 PAL for MT7697Hx-Dev-Kit V1.0.0
- Add PKCS #11 support for the MediaTek MT7697Hx-Dev-Kit.

#### Secure Sockets for FreeRTOS+TCP V1.1.5
- Update documentation.

#### Secure Sockets for lwIP V1.0.0
- Add Secure Sockets support for lwIP.

#### Wi-Fi for Infineon XMC4800 IoT Connectivity Kit V1.0.1
- Update documentation.

#### Wi-Fi for MT7697Hx-Dev-Kit V1.0.0
- Add Wi-Fi support for the MediaTek MT7697Hx-Dev-Kit.

## V1.4.4 11/19/2018
### Updates

#### Device Defender Demo V1.4.4
- Remove warnings in Device Defender Demo build.

#### Microchip "OTA Demo" Factory Image Script
- Fix post-build command and python script for generating OTA factory image for Mac users.

#### Device Defender Agent V1.0.2
- Update formatting and build warnings.

#### OTA PAL for ESP32-DevKitC ESP-WROVER-KIT V1.0.2
- Fix bug in retrieving code signature verification certificate.

#### OTA PAL for Curiosity PIC32MZEF V1.0.2
- Fix bug in retrieving code signature verification certificate.

## V1.4.3 11/07/2018
### New Features

#### New Board: Xilinx Zynq-7000 based MicroZed Industrial IoT Bundle
- Update Amazon FreeRTOS with port files, demo projects, and tests for the Xilinx Zynq-7000 based MicroZed Industrial IoT Bundle

### Updates

#### mbedTLS Library
- Upgrade to mbedTLS version 2.13.1.

#### FreeRTOS+POSIX V1.0.1
- Minor bug fixes.

#### FreeRTOS+TCP V2.0.8
- Update the Zynq-7000 portable layer for receive descriptor alignment.

#### PKCS #11 Updates
Update mbedTLS-based PKCS #11, and PKCS #11 PAL. These changes have been made to more closely align with the PKCS #11 standard, respond to feedback from users and partners, and make it easy for users to go to production from a prototype.
Applications calling into PKCS #11 functions directly (rather than indirectly via an Amazon provided secure sockets or TLS layer) may experience breaking changes.

##### mbedTLS-based PKCS #11
- C_Initialize handles initialization of randomness in an effort to minimize entropy generation (or seed access) every time sessions are created and destroyed.  To protect random values, thread safety has been enabled in mbedTLS.
- C_SignInit and C_VerifyInit utilize the key handle that is passed in, rather than the first key found in order to comply with the PKCS #11 standard
- C_FindObject APIs no longer instantiate keys from the aws_clientcredential_keys.h header file if keys are not found. This removes the dependency of PKCS #11 on values that will be unique per-device (a transition step for enabling production-scale provisioning). Note that calling vDevModeKeyProvisioning() is now necessary to provision the device.
- C_FindObject PKCS #11 objects can be looked up by CKA_LABEL, in order to provide a standard-compliant object lookup.  Note that pkcs11configFILE_NAME_* configurations have been removed from aws_pkcs11_config.h, see aws_pkcs11.h for pkcs11configLABEL_* defines to access labels, and aws_pkcs11_pal.c for pkcs11palFILE_NAME_* defines.
- C_FindObject and C_GetAttributeValue accept different attribute arguments.
- C_CreateObject requires DER encoded certificates and keys instead of PEM formatted and object attributes required for creating objects have changed.  Note that vDevModeKeyProvisioning() has been updated to supply required attributes and convert inputs from DER to PEM if necessary.
- C_GenerateKeyPair now stores keys in non-volatile memory.
- C_Finalize is no longer invoked by helper functions to prevent threads from interfering with each other's PKCS #11 instances.
- Some error codes have been changes to better match the PKCS #11 standard.
- aws_tls.c and PKCS #11 AFQP tests have updates to reflect these changes.
    - mbedTLS-based PKCS #11 V1.0.5
    - TLS V1.1.3

##### PKCS #11 PAL for mbedTLS-based PKCS #11
- Breaking changes were made to PAL PKCS #11 functions in order to transition from file-centric API to object handle and object label based API.
    - PKCS #11 PAL for ESP32-DevKitC ESP-WROVER-KIT V1.0.1
    - PKCS #11 PAL for XMC4800 IoT Kit V1.0.1
    - PKCS #11 PAL for Curiosity PIC32MZEF V1.0.4
    - PKCS #11 PAL for LPC54018 IoT Module V1.0.3
    - PKCS #11 PAL for Windows Simulator V1.0.3
    - PKCS #11 PAL for STM32L4 Discovery kit IoT node V1.0.3
    - PKCS #11 PAL for Xilinx Zynq MicroZed V1.0.0 (new)

##### PKCS #11 for CC3220SF-LAUNCHXL
- Updates to match behavior of mbedTLS-based PKCS #11.
- mbedTLS added to support conversion between DER and PEM objects.  Note that after provisioning the device, mbedTLS and provisiong PKCS #11 functions may be removed to reduce code size.
    - PKCS #11 PAL for CC3220SF-LAUNCHXL V1.0.3

##### OTA PAL Updates
- The OTA PALs for the Curiosity PIC32MZEF and ESP32-DevKitC ESP-WROVER-KIT boards have been modified to utilize PKCS #11 API to retrieve code signing keys, rather than calling into PKCS #11 PAL functions.
    - OTA PAL for Curiosity PIC32MZEF V1.0.1
    - OTA PAL for ESP32-DevKitC ESP-WROVER-KIT V1.0.1

#### Secure Socket for FreeRTOS+TCP V1.1.4
- Minor update to handle PKCS #11 error codes.
- Update formatting.

#### Secure Sockets for Infineon XMC4800 IoT Connectivity Kit V1.0.1
- Fix the license header from Secure Socket to Secure Sockets.

#### Secure Sockets for STM32L4 Discovery kit IoT node V1.0.0 Beta 4
- Bug fix to support Amazon Trust Services endpoints. For more information, please see https://aws.amazon.com/blogs/iot/aws-iot-core-ats-endpoints/.

#### Secure Sockets for CC3220SF-LAUNCHXL V1.0.5
- Remove duplicate file name definitions.  See aws_secure_sockets_config.h for file name defines.

#### Shadow V1.0.5
- Minor bug fixes.


## V1.4.2 10/17/2018
### New Features

#### New Board: Infineon XMC4800 IoT Connectivity Kit
Update Amazon FreeRTOS with port files, demo projects, and tests for the Infineon XMC4800 IoT Connectivity Kit.

### Updates

#### Update pthread Implementation in ESP-IDF
Incorporate an update to Espressif's ESP-IDF which improves the implementation of pthread.

#### Build Improvement: MPLAB PIC32 Projects
Resolve several warnings in the MPLAB project builds, and update the projects to no longer assume that the XC32 compiler is in the host computer's path.

#### Move Helper Utilities to the 'tools/' Directory
Move a few utilities to the root-level 'tools/' directory, from the 'tests/common/tools/' and 'demos/common/tools/' directories.

#### Styling Updates
Improve consistency of Hungarian Notation usage, update a number of methods to use 'void' instead of an empty argument list, and update the style guide.

#### New POSIX Functions
Add POSIX functions including `time`, `localtime_r`, and `strftime`.

#### Refactor Device Defender Direcory Structure
Update Device Defender code to use the same 'lib/' and 'include/' directory structures as the other libraries.

#### AFQP Documentation Updates
Update the Amazon FreeRTOS Qualification Program's documentation to reflect updated directory structures.

## V1.4.1 08/29/2018
### New Features
None

### Updates

#### OTA PAL for Windows Simulator V1.0.1
- Update Amazon FreeRTOS Windows Simulator to use ECDSA/SHA-256 for OTA image verification.


## V1.4.0 08/27/2018
### New Features

#### Demo Bootloader for Microchip Curiosity PIC32MZEF V1.0.0
The demo bootloader supports Amazon FreeRTOS over-the-air (OTA) update by implementing firmware version checking, cryptographic signature verification, and application self-test. The firmware verification includes verifying the authenticity and integrity of the new firmware received over the air. The bootloader verifies the cryptographic signature of the application before boot. The elliptic-curve digital signature algorithm (ECDSA) with SHA256 is used. The utilities provided can be used to generate a signed application that can be flashed on the device. This enables signature verification of the initial image.

### Updates

#### Over-the-air (OTA) updates
The over-the-air (OTA) updates feature of Amazon FreeRTOS is now generally available. The release includes enhancements to the OTA Agent and changes to the OTA Portable Abstraction Layer (PAL) interface.

#### OTA PAL for Curiosity PIC32MZEF V1.0.0
Update for API changes for OTA general availability release.

#### OTA PAL for Windows Simulator V1.0.0
Update for API changes for OTA general availability release.

#### OTA PAL for CC3220SF-LAUNCHXL V1.0.0
Update for API changes for OTA general availability release.

#### OTA PAL for Espressif ESP32 V1.0.0
Update for API changes for OTA general availability release.

#### OTA Agent V1.0.0
Enhancements and API changes for OTA general availability release.


## V1.3.2 08/21/2018
### New Features
None

### Updates

#### FreeRTOS+TCP
- Multiple security improvements and fixes in packet parsing routines, DNS caching, and TCP sequence number and ID generation.
- Disable NBNS and LLMNR by default.
- Add TCP hang protection by default.

#### Secure Sockets for FreeRTOS+TCP
- Improve security in Amazon FreeRTOS Secure Sockets usage of mbedTLS and ALPN.

We thank Ori Karliner of Zimperium zLabs Team for reporting these issues.


## V1.3.1 08/10/2018
### New Features
None

### Updates

#### OTA Beta Update
- Updates to OTA Beta to incorporate a new API for the OTA service. This API is not compatible with the  API used in the original OTA Beta released on Dec. 20th.
- Add a "reference bootloader" for use in the OTA process. This bootloader is for use with the Microchip MCU.

#### Amazon FreeRTOS Qualification Program (AFQP) Update
- Update AFQP documentation. For more info on the changes to AFQP, reference the Revision History of the "Amazon FreeRTOS Qualification Program Developer Guide" in the "tests" directory.

#### Device Defender Update
- Add a demo to illustrate the operation of Device Defender for the Windows Simulator and Microchip PIC32MZEF MCU.

#### TI "Hello World" Build Failure Resolution
- Address an issue where the "Hello World" demo did not build with TI CCS 7.3 in AFR 1.3.0 when downloaded from OCW.


## V1.3.0 07/31/2018

### New Features

#### AFQP 1.0 Support
This release of AFR has support for vendors who wish to have their ports qualified for Amazon FreeRTOS through the Amazon FreeRTOS Qualification Program (AFQP). This is the first public release of AFQP tests and documentation. A new top level "tests" directory is added to support this functionality. AFQP documents are available in "tests" directory. [Learn more.](https://docs.aws.amazon.com/freertos/latest/userguide/freertos-qualification-program.html)

#### Device Defender 1.0 Support
AWS IoT Device Defender is an AWS IoT security service that allows users to audit the configuration of their devices, monitor connected devices to detect abnormal behavior, and to mitigate security risks. It gives you the ability to enforce consistent security policies across your AWS IoT device fleet and respond quickly when devices are compromised. Device side support of this feature is part of this release. Devices supported are WinSim and Microchip PIC32MZEF. [Learn more.](https://docs.aws.amazon.com/freertos/latest/userguide/afr-device-defender-library.html)

#### FreeRTOS+POSIX 1.0 Interface
This release includes version 1.0.0 of FreeRTOS+POSIX.  FreeRTOS+POSIX is a POSIX compatibility layer that allows existing POSIX applications to run without modifications of FreeRTOS.  This release supports POSIX threads, mutexes, barriers, condition variables, semaphores, message queues, clocks, timers, and error numbers.  While most of the POSIX functions are implemented and up to specification, limitations in the FreeRTOS kernel precluded the standard implementations of certain functions.  The functions which differ from the POSIX specification are identified in their header files. Currently, FreeRTOS+POSIX is only used by drivers of the TI CC3220SF.

### Updates

#### FreeRTOS Kernel V10.0.1
- Add Idle tick counter interface
- Rename posix/ to FreeRTOS_POSIX/

#### FreeRTOS+TCP V2.0.4
- Fix issues raised by the Coverity scan
    - Fix a typo ulRxWindowLength -> ulTxWindowLength in FreeRTOS_Sockets.c
    - Fix strncmp length in FreeRTOS_DNS.c
    - Fix styling in FreeRTOS_ARP.c
- Fix a spelling typo ";east" -> "least" (response from a pull request)
- Add auto check of network interfaces for WinSim

#### MQTT Agent V1.1.2
- Move MQTT metrics to agent

#### mbedTLS-based PKCS #11 V1.0.3
- Reduce the number of warnings generated

#### PKCS #11 for LPC54018 IoT Module V1.0.1
- Change project baudrate setting to resolve AFQP test failures

#### Secure Sockets for NXP54018_IoT_Module V1.0.0 Beta 3
- Update to latest NXP driver to address AFQP 1.0 test failures

#### Secure Sockets for STM32L4 Discovery kit IoT node V1.0.0 Beta 2
- Update to new Inventek driver to resolve AFQP 1.0 test failures

#### Wi-Fi for Curiosity PIC32MZEF V1.0.3
- Change Microchip network param to use a direct address instead of a section to reduce the size of the binary image to allow OTA to continue working.
- Reduce number of warnings generated.

#### Wi-Fi for LPC54018 IoT Module V1.0.1
- Add fixes for Demo and DHCP.

#### Wi-Fi STM32L4 Discovery kit IoT node V1.0.2
- Update for release of AFQP 1.0

#### Wi-Fi for CC3220SF-LAUNCHXL V1.0.2
- Update for release of AFQP 1.0

---------------------------------------------------------------------------------------

## V1.2.7 05/31/2018

- Update the Texas Instruments SimpleLink CC3220SF SDK from version 1.40.01.00 to version 2.10.00.04.
- Fix the MQTT Echo Demo (Hello World Demo) to avoid truncating received strings.
- Modify the Getting Started scripts to check if the AWS CLI is configured.

#### Secure Sockets for CC3220SF-LAUNCHXL V1.0.4
- Update comments for SimpleLink CC3220SF SDK version 2.10.00.04.

--------------

## V1.2.6 05/18/2018

- Fix NXP MCUXpresso project build failure on Linux.

----------------

## V1.2.5 05/14/2018

- Add support for Espressif's ESP32-DevKitC and ESP-WROVER-KIT.

#### FreeRTOS+TCP V2.0.4
 - Add Espressif ESP32 network interface support.

#### mbedTLS-based PKCS #11 V1.0.3
 - Implement C_DigestInit, C_DigestUpdate, and C_DigestFinal for SHA-256.
 - Implement C_GenerateKeyPair for non-persistent ECDSA P256.

#### PKCS #11 for ESP32-DevKitC ESP-WROVER-KIT V1.0.0
 - Add support for Espressif's ESP32-DevKitC and ESP-WROVER-KIT.

#### Wi-Fi STM32L4 Discovery kit IoT node V1.0.2
 - Bug fix to ensure that WIFI_ConnectAP() switches to the network parameters input,
      even when already connected to a different set.

#### Wi-Fi for ESP32-DevKitC ESP-WROVER-KIT V1.0.0
 - Add support for Espressif's ESP32-DevKitC and ESP-WROVER-KIT.

---------------------------------------------------------------------------------------

## V1.2.4 05/01/2018

 - Upgrade to mbedTLS version 2.8.
 - Add MCUXpresso IDE demo project for the NXP LPC54018 IoT Module.

#### Crypto V1.0.2
 - Minor updates due to mbedTLS crypto interface changes.

#### FreeRTOS+TCP V2.0.3
 - Fix a bug where re-transmission and duplicated TCP packets would create a
      computation underflow as well as a memory leak.
 - Add new public function FreeRTOS_UpdateMACAddress() to allow changing the MAC address
      after FreeRTOS_IPInit. Sometimes the device MAC address is not available at the
      time FreeRTOS_IPInit() is called, so it needs to be changed afterward.
 - Remove non-cryptographic rand() implementation.
 - Remove a static variable in functions prvGetHostByName() and prvCreateDNSSocket() to
      make them threadsafe.

#### Greengrass Discovery V1.0.3
 - Provide a helpful error message if the Greengrass Discovery JSON does not fit in
      the supplied buffer.

#### MQTT Agent V1.1.2
 - Bug fix to avoid socket leak if MQTT Connect fails after a successful TCP
      connection.
 - Add support for disabling subscription management feature by defining the macro
      mqttconfigENABLE_SUBSCRIPTION_MANAGEMENT as 0.

#### OTA PAL for Curiosity PIC32MZEF V0.9.1
 - Update for PKCS #11 PAL layer API changes.

#### OTA PAL for Windows Simulator V0.9.2
- Minor restructuring of file locations.

#### OTA PAL for CC3220SF-LAUNCHXL V0.9.3
 - Minor changes to enable test integration.

#### OTA Agent V0.9.4
 - Minor restructuring of file locations.

#### mbedTLS-based PKCS #11 V1.0.2
 - Combine the mbedTLS based PKCS #11 implementation from Curiosity PIC32MZEF,
      LPC54018 IoT Module, Windows Simulator, and STM32L4 Discovery kit IoT node into a
      single file.
 - Add support for public key verification of signatures.
 - Fix to free context structures on session failure.
 - Update C_OpenSession to use CKF_SERIAL_SESSION flag.

#### PKCS #11 for Curiosity PIC32MZEF V1.0.2
 - Create port specific functions for certificate and key access:
      PKCS11_PAL_SaveFile(), PKCS11_PAL_ReadFile(), PKCS11_PAL_ReleaseFileData().

#### PKCS #11 for LPC54018 IoT Module V1.0.1
 - Create port specific functions for certificate and key access:
      PKCS11_PAL_SaveFile(), PKCS11_PAL_ReadFile(), PKCS11_PAL_ReleaseFileData().

#### PKCS #11 PAL for Windows Simulator V1.0.2
 - Create port specific functions for certificate and key access:
      PKCS11_PAL_SaveFile(), PKCS11_PAL_ReadFile(), PKCS11_PAL_ReleaseFileData().

#### PKCS #11 for STM32L4 Discovery kit IoT node V1.0.1
 - Create port specific functions for certificate and key access:
      PKCS11_PAL_SaveFile(), PKCS11_PAL_ReadFile(), PKCS11_PAL_ReleaseFileData().

#### PKCS #11 for CC3220SF-LAUNCHXL V1.0.2
 - PKCS #11 implementation for TI based on mbedTLS moved into this file.

#### Secure Socket for FreeRTOS+TCP V1.1.2
 - Combine Secure Sockets implementation for Curiosity PIC32MZEF and Windows
      Simulator into a single file.
 - Fix return value of SOCKETS_Socket on error.
 - Attempting to create an unsupported UDP socket now triggers an assert.
 - Add cryptographic random number generator function for TCP sequence numbers.
 - Update the Socket structure to keep track of a connection attempt and added
      support of the ECONN error.

#### Secure Sockets for LPC54018 IoT Module V1.0.0 Beta 3
 - Fix minor bug in SOCKETS_Recv().

#### Secure Sockets for STM32L4 Discovery kit IoT node V1.0.0 Beta 2
 - Fix return value of SOCKETS_Close on error.

#### Secure Sockets for CC3220SF-LAUNCHXL V1.0.3
 - Secure sockets printing is now controlled independently using the SOCKETS_PRINT
      macro. SOCKETS_PRINT prints TI driver error codes.

#### Shadow V1.0.3
 - Change names of configuration constants to be consistent with FreeRTOS style.

#### TLS V1.1.1
 - Support AWS IoT Just-in-Time Registration (JITR) by sending optional
      client-issuer certificate.
 - Use CKF_SERIAL_SESSION flag with PKCS #11.

#### Wi-Fi for Curiosity PIC32MZEF V1.0.3
 - Update for setting the MAC Address in WIFI_On() by using new FreeRTOS+TCP
      function FreeRTOS_UpdateMACAddress().
 - Redefine printing and assert stubs used in the Wi-Fi driver code.
 - Add implementation of WIFI_GetMAC().
 - Add implementation of WIFI_IsConnected().
 - Minor bug fixes.

#### Wi-Fi for LPC54018 IoT Module V1.0.2
 - Add implementation of WIFI_IsConnected().
 - Fix max DNS name length redefinition.
 - Fix compiler errors in MCUXpresso IDE.
 - Minor bug fixes.

#### Wi-Fi STM32L4 Discovery kit IoT node V1.0.1
 - Add implementation of WIFI_IsConnected().
 - Add NULL pointer checks throughout.
 - Minor bug fixes.

#### Wi-Fi for CC3220SF-LAUNCHXL V1.0.2
 - Add implementation of WIFI_IsConnected().
 - Add NULL pointer checks throughout.
 - Minor bug fixes.

---------------------------------------------------------------------------------------

## V1.2.3 03/29/2018
 - Fix TI IAR project build failure.

---------------------------------------------------------------------------------------

## V1.2.2 02/27/2018

#### OTA Agent V0.9.3
 - Formatting update.

#### OTA PAL for Curiosity PIC32MZEF V0.9.0
 - Beta release of the OTA Update support for the Microchip Curiosity PIC32MZEF.

#### PKCS #11 for Curiosity_PIC32MZEF V1.0.1
 - Add support for the management of OTA update code signing keys.

#### Wi-Fi for Curiosity PIC32MZEF V1.0.1
 - Update to conditionally compile the entire file.

---------------------------------------------------------------------------------------

## V1.2.1 02/23/2018

 - Add an IAR IDE demo project for the Texas Instruments CC3220SF-LAUNCHXL.
 - Add Wi-Fi support for the Microchip Curiosity PIC32MZEF.

#### FreeRTOS+TCP V2.0.2
 - Improve NULL variable check in buffer management.

#### MQTT Agent V1.1.1
 - Minor bug fix checking for a NULL pointer.

#### OTA Agent V0.9.2
 - Update to support NULL OTA file handles.

#### Amazon FreeRTOS OTA PAL for CC3220SF-LAUNCHXL V0.9.2
 - Update to support NULL OTA file handles.

#### PKCS #11 for CC3220SF-LAUNCHXL V1.0.1
 - Add a dummy variable to a previously empty structure to fix IAR compiler errors.

#### Secure Socket for Windows Simulator V1.1.1
 - Formatting update.

#### Secure Sockets for CC3220SF-LAUNCHXL V1.0.2
 - Update to print SimpleLink driver-specific error codes when debugging.
 - Add error handling for non-blocking sockets.
 - Update socket option to return an error if security options are specified after
      a connection.

#### Wi-Fi for Curiosity PIC32MZEF V1.0.1
 - Update such that Wi-Fi disconnection waits until the link is down before
      returning.

#### Wi-Fi for CC3220SF-LAUNCHXL V1.0.1
 - Fix error in attempting to overwrite a const memory.

---------------------------------------------------------------------------------------

## V1.2.0 02/06/2018

#### Greengrass Discovery V1.0.2
 - Update to send all data until an error is received.

#### MQTT Agent V1.1.0
 - Add support for ALPN. ALPN allows MQTT traffic to be sent to
      the AWS IoT broker over port 443 instead of 8883.

#### OTA Agent V0.9.1
 - Send a FAILED status from agent when a file too large for the platform
      is received.
 - Rename some files.

#### PKCS #11 for Windows Simulator
 - Add developer mode key provisioning support.

#### Secure Socket for Curiosity PIC32MZEF V1.0.1
 - Add support for ALPN.

#### Secure Socket for Windows Simulator V1.1.0
 - Add support for ALPN.

#### Secure Sockets for CC3220SF-LAUNCHXL V1.0.1
- Remove unnecessary server certificate storage on the client side.
- Remove unnecessary global synchronization semaphore.
- Update for other small bugs.

#### Shadow V1.0.2
- Fix error handling bugs.
- Require client tokens.
- Update for other small bugs.

#### TLS V1.1.0
- Add support for ALPN.

---------------------------------------

## V1.1.0 12/20/2017

#### Crypto V1.0.1
- Fix compiler warning for the Microchip Curiosity PIC32MZEF.

#### FreeRTOS+TCP V2.0.1
- Add support for the Microchip Curiosity PIC32MZEF.

#### FreeRTOS Kernel V10.0.1
- Minor bug fixes to allow Linux and C++ builds.

#### Greengrass Discovery V1.0.1
- Reformat console display messages in order to better facilitate demos and debugging.

#### MQTT Agent V1.0.1
- The MQTT Agent now processes commands between successive socket reads to       enable faster command handling, especially when the connected socket is       receiving data continuously.

#### OTA Agent V0.9.0
- Beta release of OTA Update library for Amazon FreeRTOS. Includes support   for the Texas Instruments CC3220SF-LAUNCHXL and Windows Simulator.

#### PKCS #11 for Curiosity PIC32MZEF V1.0.0 Beta 1
- Add support for the Microchip Curiosity PIC32MZEF.

#### Secure Socket for Curiosity PIC32MZEF V1.0.0
- Add support for the Microchip Curiosity PIC32MZEF.

#### Secure Sockets for LPC54018 IoT Module V1.0.0 Beta 2
- Fix bugs in the Secure Sockets implementation for the NXP LPC54018 IoT       Module.

#### Shadow V1.0.1
- Fix compiler warning for the Microchip Curiosity PIC32MZEF.

#### Wi-Fi for LPC54018 IoT Module V1.0.1
- Change the Wi-Fi Connection timeout to 10 seconds.<|MERGE_RESOLUTION|>--- conflicted
+++ resolved
@@ -1,6 +1,3 @@
-<<<<<<< HEAD
-# Change Log for FreeRTOS
-=======
 # Change Log
 This repository contains the `FreeRTOS AWS Reference Integrations`, which are pre-integrated FreeRTOS projects that demonstrate connectivity with AWS IoT.  The repository contains projects for many different microcontroller evaluation boards.
 
@@ -77,7 +74,6 @@
 - Added ESP-IDF component for WiFi provisioning in SoftAP mode. This allows provisioning devices with Wi-Fi credentials via a web-server running on the device and a provisioning mobile application.  This mode requires the use of lwIP as the networking stack. 
 - Replaced ESP-IDF code to be a submodule pointer to the official ESP-IDF repository.
 - Updated LwIP as the default networking stack. 
->>>>>>> ae732b2e
 
 ## 202002.00 2/18/2020
 
